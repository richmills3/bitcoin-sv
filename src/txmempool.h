--- conflicted
+++ resolved
@@ -660,14 +660,9 @@
 
     void RemoveForBlock(
             const std::vector<CTransactionRef> &vtx,
-<<<<<<< HEAD
             int32_t nBlockHeight,
-            const mining::CJournalChangeSetPtr& changeSet);
-=======
-            unsigned int nBlockHeight,
             const mining::CJournalChangeSetPtr& changeSet,
             const uint256& blockhash);
->>>>>>> 12170c30
 
     void Clear();
 
