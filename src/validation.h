--- conflicted
+++ resolved
@@ -659,10 +659,7 @@
  * @param pool A reference to the mempool
  * @param dsDetector A reference to a double spend detector
  * @param fReadyForFeeEstimation A flag to check if fee estimation can be applied
-<<<<<<< HEAD
-=======
  * @param fUseTimedCancellationSource A flag to check if timed cancellation source should be used
->>>>>>> aaab180c
  * @return A result of validation.
  */
 CTxnValResult TxnValidation(
@@ -670,12 +667,8 @@
     const Config &config,
     CTxMemPool &pool,
     TxnDoubleSpendDetectorSPtr dsDetector,
-<<<<<<< HEAD
-    bool fReadyForFeeEstimation);
-=======
     bool fReadyForFeeEstimation,
     bool fUseTimedCancellationSource);
->>>>>>> aaab180c
 
 /**
  * Batch processing support for txns validation.
@@ -685,10 +678,7 @@
  * @param pool A reference to the mempool
  * @param handlers Txn handlers
  * @param fReadyForFeeEstimation A flag to check if fee estimation can be applied
-<<<<<<< HEAD
-=======
  * @param fUseTimedCancellationSource A flag to check if timed cancellation source should be used
->>>>>>> aaab180c
  * @return A vector of validation results
  */
 std::pair<CTxnValResult, CTask::Status> TxnValidationProcessingTask(
@@ -696,13 +686,9 @@
     const Config &config,
     CTxMemPool &pool,
     CTxnHandlers& handlers,
-<<<<<<< HEAD
-    bool fReadyForFeeEstimation);
-=======
     bool fReadyForFeeEstimation,
     bool fUseTimedCancellationSource,
     std::chrono::steady_clock::time_point end);
->>>>>>> aaab180c
 
 /**
  * Process validated txn. Submit txn to the mempool if it is valid.
